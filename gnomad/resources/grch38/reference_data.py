# noqa: D100

import hail as hl
from hail import Table

from gnomad.resources.resource_utils import (
    DBSNP_B154_CHR_CONTIG_RECODING,
    NO_CHR_TO_CHR_CONTIG_RECODING,
    GnomadPublicMatrixTableResource,
    GnomadPublicTableResource,
    VersionedMatrixTableResource,
    VersionedTableResource,
    import_sites_vcf,
)
from gnomad.utils.vep import vep_or_lookup_vep


def _import_purcell_5k(path) -> hl.Table:
    p5k = hl.import_locus_intervals(path, reference_genome="GRCh37")
    rg37 = hl.get_reference("GRCh37")
    rg38 = hl.get_reference("GRCh38")
    if not rg37.has_liftover("GRCh38"):
        rg37.add_liftover(
            "gs://hail-common/references/grch37_to_grch38.over.chain.gz", rg38
        )
    p5k = p5k.annotate(
        start=hl.liftover(p5k.interval.start, "GRCh38"),
        end=hl.liftover(p5k.interval.start, "GRCh38"),
    )
    p5k = p5k.filter(
        (p5k.start.contig == "chr" + p5k.interval.start.contig)
        & (p5k.end.contig == "chr" + p5k.interval.end.contig)
    )
    p5k = p5k.key_by()
    p5k = p5k.select(locus=p5k.start, locus_b37=p5k.interval.start)
    return p5k.key_by("locus")


def _import_clinvar(**kwargs) -> hl.Table:
    clinvar = import_sites_vcf(**kwargs)
    clinvar = clinvar.filter(
        hl.len(clinvar.alleles) > 1
    )  # Get around problematic single entry in alleles array in the clinvar vcf
    clinvar = vep_or_lookup_vep(clinvar, reference="GRCh38")
    return clinvar


def _import_dbsnp(**kwargs) -> hl.Table:
    dbsnp = import_sites_vcf(**kwargs)
    # Note: permit_shuffle is set because the dbsnp vcf has duplicate loci
    # (turned into a set) so might be out of order
    dbsnp = hl.split_multi(dbsnp, permit_shuffle=True)
    dbsnp = dbsnp.group_by(dbsnp.locus, dbsnp.alleles).aggregate(
        rsid=hl.agg.collect_as_set(dbsnp.rsid)
    )

    return dbsnp


<<<<<<< HEAD
def _import_methylation_sites(path) -> hl.Table:
    """
    Import methylation data from bed file.

    :param path: Path to bed file containing methylation scores.
    :return: Table with methylation data.
    """
    ht = hl.import_bed(path, min_partitions=100, reference_genome="GRCh38")
    ht = ht.select(
        locus=ht.interval.start,
        methylation_level=hl.int32(ht.target),
    )

    return ht.key_by("locus").drop("interval")
=======
def _import_ensembl_interval(path) -> hl.Table:
    """
    Import and parse Ensembl intervals of protein-coding genes to a Hail Table.

    File is expected to include only the following fields: gene_stable_ID, chr, start, end, source_gene, gene_name, and type.

    :param path: Path to the interval Table file.
    """
    ensembl = hl.import_table(
        path,
        delimiter="\t",
        min_partitions=100,
        impute=True,
    )

    ensembl = ensembl.key_by(
        interval=hl.locus_interval(
            "chr" + ensembl.chr,
            ensembl.start,
            ensembl.end,
            reference_genome="GRCh38",
        )
    )
    return ensembl
>>>>>>> f9c2f0ff


# Resources with no versioning needed
purcell_5k_intervals = GnomadPublicTableResource(
    path="gs://gnomad-public-requester-pays/resources/grch38/purcell_5k_intervals/purcell5k.ht",
    import_func=_import_purcell_5k,
    import_args={
        "path": "gs://gcp-public-data--gnomad/resources/grch38/purcell_5k_intervals/purcell5k.interval_list",
    },
)

na12878_giab = GnomadPublicMatrixTableResource(
    path="gs://gnomad-public-requester-pays/resources/grch38/na12878/HG001_GRCh38_GIAB_highconf_CG-IllFB-IllGATKHC-Ion-10X-SOLID_CHROM1-X_v.3.3.2_highconf_PGandRTGphasetransfer.mt",
    import_func=hl.import_vcf,
    import_args={
        "path": "gs://gcp-public-data--gnomad/resources/grch38/na12878/HG001_GRCh38_GIAB_highconf_CG-IllFB-IllGATKHC-Ion-10X-SOLID_CHROM1-X_v.3.3.2_highconf_PGandRTGphasetransfer.vcf.gz",
        "force_bgz": True,
        "min_partitions": 100,
        "reference_genome": "GRCh38",
    },
)

na12878_giab_hc_intervals = GnomadPublicTableResource(
    path="gs://gnomad-public-requester-pays/resources/grch38/na12878/HG001_GRCh38_GIAB_highconf_CG-IllFB-IllGATKHC-Ion-10X-SOLID_CHROM1-X_v.3.3.2_highconf_nosomaticdel_noCENorHET7_hc_regions.ht",
    import_func=hl.import_bed,
    import_args={
        "path": "gs://gcp-public-data--gnomad/resources/grch38/na12878/HG001_GRCh38_GIAB_highconf_CG-IllFB-IllGATKHC-Ion-10X-SOLID_CHROM1-X_v.3.3.2_highconf_nosomaticdel_noCENorHET7.bed",
        "reference_genome": "GRCh38",
        "skip_invalid_intervals": True,
    },
)

# Versioned resources: versions should be listed from most recent to oldest
vep_context = VersionedTableResource(
    default_version="95",
    versions={
        "95": GnomadPublicTableResource(
            path="gs://gnomad-public-requester-pays/resources/context/grch38_context_vep_annotated.ht",
        ),
        "101": GnomadPublicTableResource(
            path="gs://gnomad-public-requester-pays/resources/context/grch38_context_vep_annotated.v101.ht",
        ),
        "105": GnomadPublicTableResource(
            path="gs://gnomad-public-requester-pays/resources/context/grch38_context_vep_annotated.v105.ht",
        ),
    },
)

syndip = VersionedMatrixTableResource(
    default_version="20180222",
    versions={
        "20180222": GnomadPublicMatrixTableResource(
            path="gs://gnomad-public-requester-pays/resources/grch38/syndip/syndip.b38_20180222.mt",
            import_func=hl.import_vcf,
            import_args={
                "path": "gs://gcp-public-data--gnomad/resources/grch38/syndip/full.38.20180222.vcf.gz",
                "force_bgz": True,
                "min_partitions": 100,
                "reference_genome": "GRCh38",
            },
        )
    },
)

syndip_hc_intervals = VersionedTableResource(
    default_version="20180222",
    versions={
        "20180222": GnomadPublicTableResource(
            path="gs://gnomad-public-requester-pays/resources/grch38/syndip/syndip_b38_20180222_hc_regions.ht",
            import_func=hl.import_bed,
            import_args={
                "path": "gs://gcp-public-data--gnomad/resources/grch38/syndip/syndip.b38_20180222.bed",
                "reference_genome": "GRCh38",
                "skip_invalid_intervals": True,
                "min_partitions": 10,
            },
        )
    },
)

# These Ensembl Interval Tables are focused on protein-coding genes on chr1-22,X,Y.
# Downloaded from the biomart of Ensembl Archive (https://useast.ensembl.org/info/website/archives/index.html)
# Ensembl 101 & 105 are included, since 101 was used to annotate gnomAD v3 and 105 to gnomAD v4.
# Basic stats: 19924 protein-coding genes in Ensembl 101, and1 19951
# protein-coding genes in Ensembl 105.
ensembl_interval = VersionedTableResource(
    default_version="105",
    versions={
        "105": GnomadPublicTableResource(
            path="gs://gnomad-public-requester-pays/resources/grch38/ensembl/ensembl_105_pc_genes_grch38.ht",
            import_func=_import_ensembl_interval,
            import_args={
                "path": "gs://gcp-public-data--gnomad/resources/grch38/ensembl/ensembl_105_pc_genes_grch38.tsv",
            },
        ),
        "101": GnomadPublicTableResource(
            path="gs://gnomad-public-requester-pays/resources/grch38/ensembl/ensembl_101_pc_genes_grch38.ht",
            import_func=_import_ensembl_interval,
            import_args={
                "path": "gs://gcp-public-data--gnomad/resources/grch38/ensembl/ensembl_101_pc_genes_grch38.tsv",
            },
        ),
    },
)

clinvar = VersionedTableResource(
    default_version="20190923",
    versions={
        "20190923": GnomadPublicTableResource(
            path="gs://gnomad-public-requester-pays/resources/grch38/clinvar/clinvar_20190923.ht",
            import_func=_import_clinvar,
            import_args={
                "path": "gs://gcp-public-data--gnomad/resources/grch38/clinvar/clinvar_20190923.vcf.gz",
                "force_bgz": True,
                "contig_recoding": NO_CHR_TO_CHR_CONTIG_RECODING,
                "skip_invalid_loci": True,
                "min_partitions": 100,
                "reference_genome": "GRCh38",
            },
        )
    },
)

dbsnp = VersionedTableResource(
    default_version="b156",
    versions={
        "b156": GnomadPublicTableResource(
            path="gs://gnomad-public-requester-pays/resources/grch38/dbsnp/dbsnp_b156_grch38_all_20221116.ht",
            import_func=_import_dbsnp,
            import_args={
                "path": "gs://gcp-public-data--gnomad/resources/grch38/dbsnp/dbsnp_b156_grch38_all_GCF_000001405.40_20221116.vcf.bgz",
                "header_file": "gs://gcp-public-data--gnomad/resources/grch38/dbsnp/dbsnp_b156_grch38_all_GCF_000001405.40_20221116.vcf.header",
                "force_bgz": True,
                "contig_recoding": DBSNP_B154_CHR_CONTIG_RECODING,
                "skip_invalid_loci": True,
                "min_partitions": 400,
                "reference_genome": "GRCh38",
            },
        ),
        "b154": GnomadPublicTableResource(
            path="gs://gnomad-public-requester-pays/resources/grch38/dbsnp/dbsnp_b154_grch38_all_20200514.ht",
            import_func=_import_dbsnp,
            import_args={
                "path": "gs://gcp-public-data--gnomad/resources/grch38/dbsnp/dbsnp_b154_grch38_all_GCF_000001405.38_20200514.vcf.bgz",
                "header_file": "gs://gcp-public-data--gnomad/resources/grch38/dbsnp/dbsnp_b154_grch38_all_GCF_000001405.38_20200514.vcf.header",
                "force_bgz": True,
                "contig_recoding": DBSNP_B154_CHR_CONTIG_RECODING,
                "skip_invalid_loci": True,
                "min_partitions": 400,
                "reference_genome": "GRCh38",
            },
        ),
        "b151": GnomadPublicTableResource(
            path="gs://gnomad-public-requester-pays/resources/grch38/dbsnp/dbsnp_b151_grch38_all_20180418.ht",
            import_func=import_sites_vcf,
            import_args={
                "path": "gs://gcp-public-data--gnomad/resources/grch38/dbsnp/dbsnp_b151_grch38_all_20180418.vcf.bgz",
                "header_file": "gs://gcp-public-data--gnomad/resources/grch38/dbsnp/dbsnp_b151_grch38_all_20180418.vcf.header",
                "force_bgz": True,
                "contig_recoding": NO_CHR_TO_CHR_CONTIG_RECODING,
                "skip_invalid_loci": True,
                "min_partitions": 400,
                "reference_genome": "GRCh38",
            },
        ),
    },
)

hapmap = GnomadPublicTableResource(
    path="gs://gnomad-public-requester-pays/resources/grch38/hapmap/hapmap_3.3.hg38.ht",
    import_func=import_sites_vcf,
    import_args={
        "path": (
            "gs://genomics-public-data/resources/broad/hg38/v0/hapmap_3.3.hg38.vcf.gz"
        ),
        "force_bgz": True,
        "reference_genome": "GRCh38",
    },
)

kgp_omni = GnomadPublicTableResource(
    path="gs://gnomad-public-requester-pays/resources/grch38/kgp/1000G_omni2.5.hg38.ht",
    import_func=import_sites_vcf,
    import_args={
        "path": "gs://genomics-public-data/resources/broad/hg38/v0/1000G_omni2.5.hg38.vcf.gz",
        "force_bgz": True,
        "reference_genome": "GRCh38",
    },
)

kgp = VersionedTableResource(
    default_version="phase_1_hc",
    versions={
        "phase_1_hc": GnomadPublicTableResource(
            path="gs://gnomad-public-requester-pays/resources/grch38/kgp/1000G_phase1.snps.high_confidence.hg38.ht",
            import_func=import_sites_vcf,
            import_args={
                "path": "gs://genomics-public-data/resources/broad/hg38/v0/1000G_phase1.snps.high_confidence.hg38.vcf.gz",
                "force_bgz": True,
                "reference_genome": "GRCh38",
            },
        )
    },
)

mills = GnomadPublicTableResource(
    path="gs://gnomad-public-requester-pays/resources/grch38/mills/Mills_and_1000G_gold_standard.indels.hg38.ht",
    import_func=import_sites_vcf,
    import_args={
        "path": "gs://genomics-public-data/resources/broad/hg38/v0/Mills_and_1000G_gold_standard.indels.hg38.vcf.gz",
        "force_bgz": True,
        "reference_genome": "GRCh38",
    },
)

# Methylation scores range from 0-15 and are described in Chen et al
# (https://www.biorxiv.org/content/10.1101/2022.03.20.485034v2.full).
methylation_sites = GnomadPublicTableResource(
    path="gs://gnomad-public-requester-pays/resources/grch38/methylation_sites/methylation.ht",
    import_func=_import_methylation_sites,
    import_args={
        "path": "gs://gnomad-public-requester-pays/resources/grch38/methylation_sites/methylation.bed",
    },
)

lcr_intervals = GnomadPublicTableResource(
    path="gs://gnomad-public-requester-pays/resources/grch38/lcr_intervals/LCRFromHengHg38.ht",
    import_func=hl.import_locus_intervals,
    import_args={
        "path": "gs://gcp-public-data--gnomad/resources/grch38/lcr_intervals/LCRFromHengHg38.txt",
        "reference_genome": "GRCh38",
        "skip_invalid_intervals": True,
    },
)

seg_dup_intervals = GnomadPublicTableResource(
    path="gs://gnomad-public-requester-pays/resources/grch38/seg_dup_intervals/GRCh38_segdups.ht",
    import_func=hl.import_bed,
    import_args={
        "path": "gs://gcp-public-data--gnomad/resources/grch38/seg_dup_intervals/GRCh38_segdups.bed",
        "reference_genome": "GRCh38",
    },
)

telomeres_and_centromeres = GnomadPublicTableResource(
    path="gs://gnomad-public-requester-pays/resources/grch38/telomeres_and_centromeres/hg38.telomeresAndMergedCentromeres.ht",
    import_func=hl.import_bed,
    import_args={
        "path": "gs://gcp-public-data--gnomad/resources/grch38/telomeres_and_centromeres/hg38.telomeresAndMergedCentromeres.bed",
        "reference_genome": "GRCh38",
        "skip_invalid_intervals": True,
    },
)


def get_truth_ht() -> Table:
    """
    Return a table with annotations from the latest version of the corresponding truth data.

    The following annotations are included:
        - hapmap
        - kgp_omni (1000 Genomes intersection Onni 2.5M array)
        - kgp_phase_1_hc (high confidence sites in 1000 genonmes)
        - mills (Mills & Devine indels)

    :return: A table with the latest version of popular truth data annotations
    """
    return (
        hapmap.ht()
        .select(hapmap=True)
        .join(kgp_omni.ht().select(omni=True), how="outer")
        .join(kgp.versions["phase_1_hc"].ht().select(kgp_phase1_hc=True), how="outer")
        .join(mills.ht().select(mills=True), how="outer")
        .repartition(200, shuffle=False)
        .persist()
    )<|MERGE_RESOLUTION|>--- conflicted
+++ resolved
@@ -57,7 +57,6 @@
     return dbsnp
 
 
-<<<<<<< HEAD
 def _import_methylation_sites(path) -> hl.Table:
     """
     Import methylation data from bed file.
@@ -72,7 +71,8 @@
     )
 
     return ht.key_by("locus").drop("interval")
-=======
+
+
 def _import_ensembl_interval(path) -> hl.Table:
     """
     Import and parse Ensembl intervals of protein-coding genes to a Hail Table.
@@ -97,7 +97,6 @@
         )
     )
     return ensembl
->>>>>>> f9c2f0ff
 
 
 # Resources with no versioning needed
