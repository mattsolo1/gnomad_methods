--- conflicted
+++ resolved
@@ -139,13 +139,9 @@
 
     In addition, the MT will be LD-pruned if `ld_r2` is set.
 
-<<<<<<< HEAD
-    :param mt: Input MT.
-=======
     :param mt: Input MT
     :param bi_allelic_only: Whether to only keep bi-allelic sites or include multi-allelic sites too.
     :param snv_only: Whether to only keep SNVs or include other variant types.
->>>>>>> 7183c565
     :param adj_only: If set, only ADJ genotypes are kept. This filter is applied before the call rate and AF calculation.
     :param min_af: Minimum allele frequency to keep. Not applied if set to ``None``.
     :param min_callrate: Minimum call rate to keep. Not applied if set to ``None``.
